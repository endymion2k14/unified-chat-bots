import { concat, equals, sleep, log, json } from '../../utils.mjs';
import { EventEmitter } from 'node:events';
import { TwitchIRC, EventTypes } from './irc.mjs';
import fs from 'node:fs';
import path from 'node:path';
import { TwitchAPI } from './api.mjs';

const SOURCE = 'Twitch';

// TODO: Aliases overwrite each other, make it known that they are
// TODO: If we multiline, add (x/X) before so we know its line 1 of 3 etc.

const systemProperties = ['name']
const commandProperties = ['name', 'reply'];
const neededSettings = [
    'secrets.token',
    'secrets.id',
    'settings.username',
    'settings.channel',
    'name'
];

const configSystem = json.load('./configs/systems.json');
const configCommand = json.load('./configs/commands.json');

export class ClientTwitch extends EventEmitter {
    constructor(settingsJSON) {
        super();

        this._settings = settingsJSON;
        this._backend = null;
        this._commands = [];
        this._systems = [];
        this._supers = [];
        this._ignore = [];
        this.prefix = '!';
        this.chat_show = true;
        this.chat_delay = 0;
        this.chat_silence = false;
        this.channel = '';

        this.connect = async function() {
            let valid = true;
            // Check if settings seem valid
            try {
                // Check if settings are passed
                if (!this._settings) {
                    valid = false;
                    throw('No config specified');
                }

                // Check if settings have the right parameters with data
                const missingSettings = [];
                for (let i = 0; i < neededSettings.length; i++) {
                    let parts = neededSettings[i].split('.');
                    let inner = this._settings;
                    for (let j = 0; j < parts.length; j++) {
                        if (parts[j] in inner) { inner = inner[parts[j]]; }
                        else { missingSettings.push(neededSettings[i]); break; }
                    }
                }
                if (missingSettings.length > 0) {
                    valid = false;
                    throw(`Missing config info: ${missingSettings}`);
                }
            } catch (err) { log.error(err, SOURCE); }
            if (!valid) { log.warn('Couldn\'t start bot!', SOURCE); }
            else {
                this.channel = this._settings.settings.channel;
<<<<<<< HEAD
                this.api = new TwitchAPI(this._settings.secrets.token, this.channel, this._settings.secrets.id, this._settings.secrets.secret, this._settings.secrets.refresh, this._settings.secrets.expiry);
                this._backend = new TwitchIRC({ username: this._settings.settings.username, oauth: this._settings.secrets.token, usertoken: this._settings.secrets.usertoken, channel: this.channel } );
                if ('prefix'     in this._settings.settings) { if (this._settings.settings.prefix.length > 0) { this.prefix = this._settings.settings.prefix; } }
                if ('superusers' in this._settings.settings) { this._supers = this._settings.settings.superusers; }
                if ('usersIgnore' in this._settings.settings) { this._ignore = this._settings.settings.usersIgnore; }
=======
                this.api = new TwitchAPI(this._settings.secrets.token, this.channel, this._settings.secrets.id);
                this._backend = new TwitchIRC({ username: this._settings.settings.username, oauth: this._settings.secrets.token, channel: this.channel } );
                if ('prefix'       in this._settings.settings) { if (this._settings.settings.prefix.length > 0) { this.prefix = this._settings.settings.prefix; } }
                if ('chat_show'    in this._settings.settings) { this.chat_show = this._settings.settings.chat_show; }
                if ('chat_delay'   in this._settings.settings) { this.chat_delay = this._settings.settings.chat_delay; }
                if ('chat_silence' in this._settings.settings) { this.chat_silence = this._settings.settings.chat_silence; }
                if ('superusers'   in this._settings.settings) { this._supers = this._settings.settings.superusers; }
                if ('usersIgnore'  in this._settings.settings) { this._ignore = this._settings.settings.usersIgnore; }
>>>>>>> d919cd2d
                this._setupEvents();
                this.api.startAutoRefresh();
                await this._setupSystems();
                this._loadCommands().catch(err => { log.error(err, `${SOURCE}-${this._settings.name}`); });
            }
        };

        this._setupEvents = function() {
            // api
            this.api.addListener('error', err => { log.error(err, `${SOURCE}-API`); });
            this.api.addListener('token_refreshed', data => {
                this._settings.secrets.token = data.token;
                if (data.refresh) {
                    this._settings.secrets.refresh = data.refresh;
                }
                if (data.expiry) {
                    this._settings.secrets.expiry = data.expiry;
                }
                this._backend.usertoken = `oauth:${data.token}`;
                // Persist to file - note: this assumes the settings object is shared, but in practice, may need manual update
                const configPath = path.join(process.cwd(), 'configs', 'secrets.json');
                try {
                    // Load current settings, update this bot, save
                    const currentSettings = json.load(configPath);
                    const botIndex = currentSettings.twitch.findIndex(b => b.name === this._settings.name);
                    if (botIndex !== -1) {
                        currentSettings.twitch[botIndex].secrets.usertoken = data.token;
                        if (data.refresh) {
                            currentSettings.twitch[botIndex].secrets.refresh = data.refresh;
                        }
                        if (data.expiry) {
                            currentSettings.twitch[botIndex].secrets.expiry = data.expiry;
                        }
                        fs.writeFileSync(configPath, JSON.stringify(currentSettings, null, 2));
                        log.info('Tokens updated in secrets.json', `${SOURCE}-${this._settings.name}`);
                    } else {
                        log.warn('Could not find bot in settings to update tokens', `${SOURCE}-${this._settings.name}`);
                    }
                } catch (err) {
                    log.error(`Failed to update secrets.json: ${err}`, `${SOURCE}-${this._settings.name}`);
                }
            });

            // backend
            this._backend.addListener(EventTypes.connect      , event => { log.info(event.message, `${SOURCE}-${this._settings.name}`); this.emit(EventTypes.connect   , event); });
            this._backend.addListener(EventTypes.disconnect   , event => { log.info(event.message, `${SOURCE}-${this._settings.name}`); this.emit(EventTypes.disconnect, event); });
            this._backend.addListener(EventTypes.ban          , event => { log.info(event.message, `${SOURCE}-${this._settings.name}`); this.emit(EventTypes.ban       , event); });
            this._backend.addListener(EventTypes.raid         , event => { log.info(event.message, `${SOURCE}-${this._settings.name}`); this.emit(EventTypes.raid      , event); });
            this._backend.addListener(EventTypes._roomstate   , event => { log.info(`Obtained room-id: ${event.roomId}`, `${SOURCE}-${this._settings.name}`); if (this.api) { this.api._data.roomId = event.roomId; } });
            this._backend.addListener(EventTypes._botuserstate, event => { log.info(`Obtained user-id: ${event.userId}`, `${SOURCE}-${this._settings.name}`); if (this.api) { this.api._data.userId = event.userId; } });
            this._backend.addListener(EventTypes.message      , event => {
                for (let i = 0;i < this._ignore.length; i++) { if (equals(this._ignore[i], event.identity)) { return; } } // Ignore messages from certain users
                if (this.chat_show) { log.info(`[${event.channel}] ${event.username}: ${event.message}`, SOURCE); }
                if (event.message.startsWith(this.prefix)) {
                    this.emit(EventTypes.command, event);
                    this._parseCommand(event).catch(err => {
                        log.error(err, `${SOURCE}-${this._settings.name}`);
                    }); }
                else { this.emit(EventTypes.message, event); }
            });
        };

        this._setupSystems = async function() {
            if (!this.api.isReady()) {
                log.info('Waiting till api has all the data it needs before loading systems...', `${SOURCE}-systems-${this._settings.name}`);
                while (!this.api.isReady()) { await sleep(0.5); }
            }

            log.info('Started loading systems', `${SOURCE}-${this._settings.name}`);
            this._systems.slice(0, this._systems.length);
            const folder = new URL('../../systems', import.meta.url);
            const systemFiles = fs.readdirSync(folder).filter(file => file.endsWith('.mjs'));
            for (const file of systemFiles) {
                const filePath = path.join(folder.toString(), file);
                let system = (await import(filePath) .catch(err => { log.error(err, `${SOURCE}-${this._settings.name}`); }).then(_ => { return _; })).default;

                // Check if system has needed properties
                let failed = false;
                for (let i = 0; i < systemProperties.length; i++) {
                    if (!(systemProperties[i] in system)) {
                        log.warn(`${filePath} is missing '${systemProperties[i]}' property.`, `${SOURCE}-${this._settings.name}`);
                        failed = true;
                    }
                }
                if (failed) { continue; } // Skip

                // Check if system is ignored
                let ignore = false;
                for (let i = 0; i < this._settings.settings.systemsIgnore.length; i++) {
                    if (equals(this._settings.settings.systemsIgnore[i].toLowerCase(), system.name.toLowerCase())) {
                        ignore = true;
                        break;
                    }
                }
                if (ignore) { continue; } // Skip

                if ('init' in system) { // Initialize system if needed
                    try {
                        system.init(this);
                    } catch (error) {
                        log.error(error, `${SOURCE}-system-${system.name.toLowerCase()}`);
                        continue; // Skip adding it as a successfully loaded system
                    }
                    log.info(`Loaded system '${system.name}'!`, `${SOURCE}-${this._settings.name}`);
                }
                this._systems.push({ name: system.name.toLowerCase(), system: system });
            }
            log.info('Loaded all possible systems', `${SOURCE}-${this._settings.name}`);
        };

        this._loadCommands = async function() {
            log.info('Started loading commands', `${SOURCE}-${this._settings.name}`);
            this._commands.slice(0, this._commands.length);
            const folder = new URL('../../commands', import.meta.url);
            const commandFiles = fs.readdirSync(folder).filter(file => file.endsWith('.mjs'));
            for (const file of commandFiles) {
                const filePath = path.join(folder.toString(), file);
                let command = (await import(filePath) .catch(err => { log.error(err, `${SOURCE}-${this._settings.name}`); }).then(_ => { return _; })).default;

                // Check if command has all the needed properties
                let failed = false;
                for (let i = 0; i < commandProperties.length; i++) {
                    if (!(commandProperties[i] in command)) {
                        log.warn(`${filePath} is missing '${commandProperties[i]}' property.`, `${SOURCE}-${this._settings.name}`);
                        failed = true;
                    }
                }
                if (failed || !('commandsIgnore' in this._settings.settings)) { continue; } // Skip

                // Check if command is ignored
                let ignore = false;
                for (let i = 0; i < this._settings.settings.commandsIgnore.length; i++) {
                    if (equals(this._settings.settings.commandsIgnore[i].toLowerCase(), command.name.toLowerCase())) {
                        ignore = true;
                        break;
                    }
                }
                if (ignore) { continue; } // Skip

                // Check if the command has extra properties
                if ('systems' in command) {
                    for (const system of command.systems) {
                        const find = system.toLowerCase();
                        let found = false;
                        for (let i = 0; i < this._systems.length; i++) {
                            if (equals(this._systems[i].name, find)) {
                                found = true;
                                break;
                            }
                        }
                        if (!found) {
                            log.warn(`${filePath} is missing the '${system}' system it needs to function.`, `${SOURCE}-${this._settings.name}`);
                            failed = true;
                        }
                    }
                }
                if ('reply' in command) {
                    if (command.reply.constructor.name !== 'AsyncFunction') {
                        failed = false;
                        log.warn(`${filePath}'s reply() is not async!`, `${SOURCE}-${this._settings.name}`);
                    }
                }
                if (failed) { continue; } // Skip

                // Set a new item in the Collection with the key as the command name and the value as the exported module
                this._commands.push({ name: command.name.toLowerCase(), command: command });
                const aliases = command.aliases || [];
                for (const alias of aliases) { this._commands.push({ name: alias.toLowerCase(), command: command, hidden: !!command.hidden }); }
                log.info(`Loaded command '${command.name}'${(aliases.length > 0) ? ` with aliases ['${concat(aliases, `', '`)}']` : ''}!`, `${SOURCE}-${this._settings.name}`);
            }
            log.info('Loaded all possible commands', `${SOURCE}-${this._settings.name}`);
        };

        this._parseCommand = async function(event) {
            const params = event.message.substring(this.prefix.length, event.message.length).split(' ');
            const commandName = params.shift().toLowerCase(); // Shift removes the first element from the list
            let found = false;
            for (let i = 0; i < this._commands.length; i++) {
                if (equals(commandName, this._commands[i].name)) {
                    const command = this._commands[i].command;

                    // Check if command user is superuser
                    let isSuper = false;
                    for (let i = 0; i < this._supers.length; i++) { if (equals(this._supers[i].toLowerCase(), event.username.toLowerCase())) { isSuper = true; break; } }
                    event.privileges.super = isSuper;

                    command.reply(params, this, event).catch(error => { // Command pass-through
                        log.error(error, `${SOURCE}-command-${command.name.toLowerCase()}`);
                        this.sendMessage('Something went wrong while running the command!');
                    });
                    found = true;
                    break;
                }
            }
            if (!found) { this.sendMessage(`Couldn't find the command that you tried to use ${event.username}...`); }
        }

        this.sendMessage = async function(message) { if (!this.chat_silence) { await sleep(this.chat_delay); this._backend.say(message).catch(err => { log.error(err, `${SOURCE}-${this._settings.name}`); }); } }

        this.getSystem = function(system) {
            const find = system.toLowerCase();
            for (let i = 0; i < this._systems.length; i++) { if (equals(this._systems[i].name, find)) { return this._systems[i].system; } }
            throw(`Unable to find system '${system}'!`);
        }

        this.getCommandConfig = function(commandName) {
            if (commandName in configCommand) { return configCommand[commandName][this._settings.name]; }
            return {};
        }

        this.getSystemConfig = function(systemName) {
            if (systemName in configSystem) { return configSystem[systemName][this._settings.name]; }
            return {};
        }
    }
}<|MERGE_RESOLUTION|>--- conflicted
+++ resolved
@@ -67,13 +67,6 @@
             if (!valid) { log.warn('Couldn\'t start bot!', SOURCE); }
             else {
                 this.channel = this._settings.settings.channel;
-<<<<<<< HEAD
-                this.api = new TwitchAPI(this._settings.secrets.token, this.channel, this._settings.secrets.id, this._settings.secrets.secret, this._settings.secrets.refresh, this._settings.secrets.expiry);
-                this._backend = new TwitchIRC({ username: this._settings.settings.username, oauth: this._settings.secrets.token, usertoken: this._settings.secrets.usertoken, channel: this.channel } );
-                if ('prefix'     in this._settings.settings) { if (this._settings.settings.prefix.length > 0) { this.prefix = this._settings.settings.prefix; } }
-                if ('superusers' in this._settings.settings) { this._supers = this._settings.settings.superusers; }
-                if ('usersIgnore' in this._settings.settings) { this._ignore = this._settings.settings.usersIgnore; }
-=======
                 this.api = new TwitchAPI(this._settings.secrets.token, this.channel, this._settings.secrets.id);
                 this._backend = new TwitchIRC({ username: this._settings.settings.username, oauth: this._settings.secrets.token, channel: this.channel } );
                 if ('prefix'       in this._settings.settings) { if (this._settings.settings.prefix.length > 0) { this.prefix = this._settings.settings.prefix; } }
@@ -82,7 +75,6 @@
                 if ('chat_silence' in this._settings.settings) { this.chat_silence = this._settings.settings.chat_silence; }
                 if ('superusers'   in this._settings.settings) { this._supers = this._settings.settings.superusers; }
                 if ('usersIgnore'  in this._settings.settings) { this._ignore = this._settings.settings.usersIgnore; }
->>>>>>> d919cd2d
                 this._setupEvents();
                 this.api.startAutoRefresh();
                 await this._setupSystems();
